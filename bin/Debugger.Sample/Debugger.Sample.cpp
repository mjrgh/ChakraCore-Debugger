// Copyright (c) Microsoft Corporation. All rights reserved.
// Licensed under the MIT License.

#include "stdafx.h"

//
// Class to store information about command-line arguments to the host.
//
class CommandLineArguments
{
public:
    bool breakOnNextLine;
    bool enableDebugging;
    bool help;
<<<<<<< HEAD
    bool loadScriptUsingBuffer;
    int port;
    std::vector<std::wstring> scripts;
=======
    bool enableConsoleRedirect;
    int port;

>>>>>>> aa6874ff
    std::vector<std::wstring> scriptArgs;

    CommandLineArguments()
        : breakOnNextLine(false)
        , enableDebugging(false)
        , help(false)
<<<<<<< HEAD
        , loadScriptUsingBuffer(false)
=======
        , enableConsoleRedirect(true)
>>>>>>> aa6874ff
        , port(9229)
    {
    }

    void ParseCommandLine(int argc, wchar_t* argv[])
    {
        bool foundScript = false;

        for (int index = 1; index < argc; ++index)
        {
            std::wstring arg(argv[index]);

            // Any flags before the script are considered host flags, anything else is passed to the script.
            if (!foundScript && (arg.length() > 0) && (arg[0] == L'-'))
            {
                if (!arg.compare(L"--inspect"))
                {
                    this->enableDebugging = true;
                }
                else if (!arg.compare(L"--inspect-brk"))
                {
                    this->enableDebugging = true;
                    this->breakOnNextLine = true;
                }
                else if (!arg.compare(L"--port") || !arg.compare(L"-p"))
                {
                    ++index;
                    if (index < argc)
                    {
                        // This will return zero if no number was found.
                        this->port = std::stoi(std::wstring(argv[index]));
                    }
                }
<<<<<<< HEAD
                else if (!arg.compare(L"--script"))
                {
                    ++index;
                    if (index < argc)
                    {
                        std::wstring script(argv[index]);
                        this->scripts.emplace_back(std::move(script));
                    }
                }
                else if (!arg.compare(L"--buffer"))
                {
                    this->loadScriptUsingBuffer = true;
=======
                else if (!arg.compare(L"--no-console-redirect"))
                {
                    this->enableConsoleRedirect = false;
>>>>>>> aa6874ff
                }
                else
                {
                    // Handle everything else including `-?` and `--help`
                    this->help = true;
                }
            }
            else
            {
                foundScript = true;

                // Collect any non-flag arguments
                this->scriptArgs.emplace_back(std::move(arg));
            }
        }

        if (this->port <= 0 || this->port > 65535 || this->scriptArgs.empty())
        {
            this->help = true;
        }
    }

    void ShowHelp()
    {
        fwprintf(stderr,
            L"\n"
            L"Usage: ChakraCore.Debugger.Sample.exe [host-options] <script> [script-arguments]\n"
            L"\n"
            L"Options: \n"
<<<<<<< HEAD
            L"      --buffer           Load script using JsCreateExternalArrayBuffer/JsRun\n"
            L"      --inspect          Enable debugging\n"
            L"      --inspect-brk      Enable debugging and break\n"
            L"  -p, --port <number>    Specify the port number\n"
            L"      --script <script>  Additional script to load\n"
            L"  -?  --help             Show this help info\n"
=======
            L"      --inspect              Enable debugging\n"
            L"      --inspect-brk          Enable debugging and break\n"
            L"  -p, --port <number>        Specify the port number\n"
            L"      --no-console-redirect  Do not send console output to the debugger\n"
            L"  -?  --help                 Show this help info\n"
>>>>>>> aa6874ff
            L"\n");
    }
};

class ScriptData
{
private:
    std::string m_script;

public:
    ScriptData(std::string const&& script)
    {
        m_script = std::move(script);
    }

    const char* c_str() const
    {
        return m_script.c_str();
    }

    static std::unique_ptr<ScriptData> Create(std::string const&& script)
    {
        return std::make_unique<ScriptData>(std::move(script));
    }

    static void CALLBACK Finalize(void* callbackState)
    {
        auto instance = std::unique_ptr<ScriptData>(reinterpret_cast<ScriptData*>(callbackState));
    }
};

std::wstring ConvertStringFromUtf8ToUtf16(const std::string& string)
{
    std::vector<wchar_t> contents(string.length());

    if (MultiByteToWideChar(CP_UTF8, 0, string.c_str(), static_cast<int>(string.length()), contents.data(), static_cast<int>(contents.size())) == 0)
    {
        const char* message = "chakrahost: unable to convert string from UTF-8 to UTF-16.";
        fprintf(stderr, message);
        fprintf(stderr, "\n");
        throw new std::runtime_error(message);
    }

    return std::wstring(begin(contents), end(contents));
}

unsigned GetNextSourceContext()
{
    static unsigned sourceContext = 0;
    
    return sourceContext++;
}

//
// Helper to load a script from disk.
//

std::string LoadScriptUtf8(const wchar_t* filename)
{
    std::ifstream ifs(filename, std::ifstream::in | std::ifstream::binary);

    if (!ifs.good())
    {
        fwprintf(stderr, L"chakrahost: unable to open file: %s.\n", filename);
        return std::string();
    }

    return std::string(
        (std::istreambuf_iterator<char>(ifs)),
        std::istreambuf_iterator<char>());
}

std::wstring LoadScriptUtf16(const wchar_t* filename)
{
    std::string scriptUtf8 = LoadScriptUtf8(filename);
    return ConvertStringFromUtf8ToUtf16(scriptUtf8);
}

JsErrorCode RunScript(bool loadScriptUsingBuffer, const wchar_t* filename, JsValueRef* result)
{
    wchar_t fullPath[MAX_PATH];
    DWORD pathLength = GetFullPathName(filename, MAX_PATH, fullPath, nullptr);
    if (pathLength > MAX_PATH || pathLength == 0)
    {
        return JsErrorInvalidArgument;
    }

    if (loadScriptUsingBuffer)
    {
        JsValueRef sourceUrl = JS_INVALID_REFERENCE;
        JsValueRef scriptValueRef = JS_INVALID_REFERENCE;

        // Load script from the file
        std::string script = LoadScriptUtf8(fullPath);
        if (script.empty())
        {
            return JsErrorInvalidArgument;
        }
        auto scriptData = ScriptData::Create(std::move(script));

        IfFailRet(JsPointerToString(fullPath, wcslen(fullPath), &sourceUrl));
        IfFailRet(JsCreateExternalArrayBuffer(const_cast<char*>(scriptData->c_str()), static_cast<unsigned int>(script.length()), 
            ScriptData::Finalize, scriptData.release(), &scriptValueRef));
        IfFailRet(JsRun(scriptValueRef, GetNextSourceContext(), sourceUrl, JsParseScriptAttributeNone, result));
    }
    else
    {
        std::wstring script = LoadScriptUtf16(fullPath);
        if (script.empty())
        {
            return JsErrorInvalidArgument;
        }

        IfFailRet(JsRunScript(script.c_str(), GetNextSourceContext(), fullPath, result));
    }

    return JsNoError;
}

//
// Callback to echo something to the command-line.
//
JsValueRef CALLBACK HostEcho(
    JsValueRef /*callee*/, 
    bool /*isConstructCall*/, 
    JsValueRef* arguments, 
    unsigned short argumentCount, 
    void* /*callbackState*/)
{
    for (unsigned int index = 1; index < argumentCount; index++)
    {
        if (index > 1)
        {
            wprintf(L" ");
        }

        JsValueRef stringValue = JS_INVALID_REFERENCE;
        IfFailThrowJsError(JsConvertValueToString(arguments[index], &stringValue), L"invalid argument");

        const wchar_t* string;
        size_t length;
        IfFailThrowJsError(JsStringToPointer(stringValue, &string, &length), L"invalid argument");

        wprintf(L"%s", string);
    }

    wprintf(L"\n");

    return JS_INVALID_REFERENCE;
}

//
// Callback to test handling of exceptions thrown from native code. This isn't a realistic function for a host to
// implement, simply a sample function for testing purposes only.
//
JsValueRef CALLBACK HostThrow(
    JsValueRef /*callee*/,
    bool /*isConstructCall*/,
    JsValueRef* arguments,
    unsigned short argumentCount,
    void* /*callbackState*/)
{
    JsValueRef error = JS_INVALID_REFERENCE;

    if (argumentCount >= 2)
    {
        // Attempt to use the provided object as the error to set.
        error = arguments[1];
    }
    else
    {
        // By default create a sample error object with a message.
        const std::string errStr("Sample error message");
        JsValueRef errorMsg = JS_INVALID_REFERENCE;
        JsCreateString(errStr.c_str(), errStr.length(), &errorMsg);

        JsCreateError(errorMsg, &error);
    }

    JsSetException(error);

    return JS_INVALID_REFERENCE;
}

//
// Callback to load a script and run it.
//
JsValueRef CALLBACK HostRunScript(
    JsValueRef /*callee*/, 
    bool /*isConstructCall*/, 
    JsValueRef* arguments, 
    unsigned short argumentCount, 
    void* /*callbackState*/)
{
    JsValueRef result = JS_INVALID_REFERENCE;

    if (argumentCount < 2)
    {
        ThrowJsError(L"not enough arguments");
        return result;
    }

    // Convert filename.
    const wchar_t* filename = nullptr;
    size_t length = 0;

    IfFailThrowJsError(JsStringToPointer(arguments[1], &filename, &length), L"invalid filename argument");
    IfFailThrowJsError(RunScript(false, filename, &result), L"failed to run script");

    return result;
}

//
// Helper to define a host callback method on the global host object.
//
JsErrorCode DefineHostCallback(
    JsValueRef globalObject, 
    const wchar_t* callbackName, 
    JsNativeFunction callback, 
    void* callbackState)
{
    // Get property ID.
    JsPropertyIdRef propertyId = JS_INVALID_REFERENCE;
    IfFailRet(JsGetPropertyIdFromName(callbackName, &propertyId));

    // Create a function
    JsValueRef function = JS_INVALID_REFERENCE;
    IfFailRet(JsCreateFunction(callback, callbackState, &function));

    // Set the property
    IfFailRet(JsSetProperty(globalObject, propertyId, function, true));

    return JsNoError;
}

JsErrorCode RedirectConsoleToDebugger(DebugProtocolHandler *handler)
{
    // Get global.console object. If that is not defined just return, otherwise get the debugger.console and patch with global.console object

    JsValueRef globalObject = JS_INVALID_REFERENCE;
    IfFailRet(JsGetGlobalObject(&globalObject));

    JsPropertyIdRef consolePropertyId = JS_INVALID_REFERENCE;
    IfFailRet(JsGetPropertyIdFromName(L"console", &consolePropertyId));

    JsValueRef consoleObject = JS_INVALID_REFERENCE;
    IfFailRet(JsGetProperty(globalObject, consolePropertyId, &consoleObject));

    JsValueRef undefinedValue = JS_INVALID_REFERENCE;
    IfFailRet(JsGetUndefinedValue(&undefinedValue));

    if (consoleObject == JS_INVALID_REFERENCE || consoleObject == undefinedValue)
    {
        return JsNoError;
    }

    JsValueRef debuggerConsoleObject = JS_INVALID_REFERENCE;
    IfFailRet(handler->GetConsoleObject(&debuggerConsoleObject));

    std::string script = "";

    script = script + "function patchConsoleObject$$1(global, console, debugConsole) {\n";
    script = script + "var obj = {};\n";
    script = script + "for (var fn in console) {\n";
    script = script + "if (typeof console[fn] === \"function\") {\n";
    script = script + "(function(name) {\n";
    script = script + "obj[name] = function(...rest) {\n";
    script = script + "console[name](rest);\n";
    script = script + "if (name in debugConsole && typeof debugConsole[fn] === \"function\") {\n";
    script = script + "debugConsole[name](rest);\n";
    script = script + "}\n";
    script = script + "}\n";
    script = script + "})(fn);\n";
    script = script + "}\n";
    script = script + "}\n";
    script = script + "global.console = obj;\n";
    script = script + "}\n";
    script = script + "patchConsoleObject$$1;\n";

    JsValueRef patchFunction = JS_INVALID_REFERENCE;

    JsValueRef scriptUrl = JS_INVALID_REFERENCE;
    IfFailRet(JsCreateString("", 0, &scriptUrl));

    JsValueRef scriptContentValue = JS_INVALID_REFERENCE;
    IfFailRet(JsCreateString(script.c_str(), script.length(), &scriptContentValue));
    IfFailRet(JsRun(scriptContentValue, JS_SOURCE_CONTEXT_NONE, scriptUrl, JsParseScriptAttributeLibraryCode, &patchFunction));

    JsValueRef args[4] = { undefinedValue, globalObject, consoleObject, debuggerConsoleObject };
    IfFailRet(JsCallFunction(patchFunction, args, _countof(args), nullptr /*no return value*/));

    return JsNoError;
}

//
// Creates a host execution context and sets up the host object in it.
//
JsErrorCode CreateHostContext(JsRuntimeHandle runtime, std::vector<std::wstring>& scriptArgs, JsContextRef* context)
{
    // Create the context.
    IfFailRet(JsCreateContext(runtime, context));

    // Now set the execution context as being the current one on this thread.
    IfFailRet(JsSetCurrentContext(*context));

    // Create the host object the script will use.
    JsValueRef hostObject = JS_INVALID_REFERENCE;
    IfFailRet(JsCreateObject(&hostObject));

    // Get the global object
    JsValueRef globalObject = JS_INVALID_REFERENCE;
    IfFailRet(JsGetGlobalObject(&globalObject));

<<<<<<< HEAD
    // Set the global object property name
    JsPropertyIdRef globalPropertyId = JS_INVALID_REFERENCE;
    IfFailRet(JsGetPropertyIdFromName(L"global", &globalPropertyId));
    IfFailRet(JsSetProperty(globalObject, globalPropertyId, globalObject, true));
=======
    JsValueRef consoleObject = JS_INVALID_REFERENCE;
    IfFailRet(JsCreateObject(&consoleObject));
>>>>>>> aa6874ff

    // Get the name of the property ("host") that we're going to set on the global object.
    JsPropertyIdRef hostPropertyId = JS_INVALID_REFERENCE;
    IfFailRet(JsGetPropertyIdFromName(L"host", &hostPropertyId));
<<<<<<< HEAD
=======

    JsPropertyIdRef consolePropertyId = JS_INVALID_REFERENCE;
    IfFailRet(JsGetPropertyIdFromName(L"console", &consolePropertyId));

    // Set the property.
>>>>>>> aa6874ff
    IfFailRet(JsSetProperty(globalObject, hostPropertyId, hostObject, true));
    IfFailRet(JsSetProperty(globalObject, consolePropertyId, consoleObject, true));

    // Now create the host callbacks that we're going to expose to the script.
    IfFailRet(DefineHostCallback(hostObject, L"echo", HostEcho, nullptr));
    IfFailRet(DefineHostCallback(hostObject, L"runScript", HostRunScript, nullptr));
    IfFailRet(DefineHostCallback(hostObject, L"throw", HostThrow, nullptr));

    IfFailRet(DefineHostCallback(consoleObject, L"log", HostEcho, nullptr));

    // Create an array for arguments.
    JsValueRef arguments = JS_INVALID_REFERENCE;
    unsigned int argCount = static_cast<unsigned int>(scriptArgs.size());
    IfFailRet(JsCreateArray(argCount, &arguments));

    for (unsigned int index = 0; index < argCount; index++)
    {
        // Create the argument value.
        std::wstring& str = scriptArgs[index];

        JsValueRef argument = JS_INVALID_REFERENCE;
        IfFailRet(JsPointerToString(str.c_str(), str.length(), &argument));

        // Create the index.
        JsValueRef indexValue = JS_INVALID_REFERENCE;
        IfFailRet(JsIntToNumber(index, &indexValue));

        // Set the value.
        IfFailRet(JsSetIndexedProperty(arguments, indexValue, argument));
    }

    // Get the name of the property that we're going to set on the host object.
    JsPropertyIdRef argumentsPropertyId = JS_INVALID_REFERENCE;
    IfFailRet(JsGetPropertyIdFromName(L"arguments", &argumentsPropertyId));

    // Set the arguments property.
    IfFailRet(JsSetProperty(hostObject, argumentsPropertyId, arguments, true));

    // Clean up the current execution context.
    IfFailRet(JsSetCurrentContext(JS_INVALID_REFERENCE));

    return JsNoError;
}

//
// Print out a script exception.
//
JsErrorCode PrintScriptException()
{
    // Get script exception.
    JsValueRef exception = JS_INVALID_REFERENCE;
    IfFailRet(JsGetAndClearException(&exception));

    // Get message.
    JsPropertyIdRef messageName = JS_INVALID_REFERENCE;
    IfFailRet(JsGetPropertyIdFromName(L"message", &messageName));

    JsValueRef messageValue = JS_INVALID_REFERENCE;
    IfFailRet(JsGetProperty(exception, messageName, &messageValue));

    const wchar_t* message;
    size_t length;
    IfFailRet(JsStringToPointer(messageValue, &message, &length));

    fwprintf(stderr, L"chakrahost: exception: %s\n", message);

    return JsNoError;
}

JsErrorCode EnableDebugging(
    JsRuntimeHandle runtime,
    std::string const& runtimeName,
    bool breakOnNextLine, 
    uint16_t port, 
    std::unique_ptr<DebugProtocolHandler>& debugProtocolHandler,
    std::unique_ptr<DebugService>& debugService)
{
    JsErrorCode result = JsNoError;
    auto protocolHandler = std::make_unique<DebugProtocolHandler>(runtime);
    auto service = std::make_unique<DebugService>();

    result = service->RegisterHandler(runtimeName, *protocolHandler, breakOnNextLine);

    if (result == JsNoError)
    {
        result = service->Listen(port);

        std::cout << "Listening on ws://127.0.0.1:" << port << "/" << runtimeName << std::endl;
    }

    if (result == JsNoError)
    {
        debugProtocolHandler = std::move(protocolHandler);
        debugService = std::move(service);
    }

    return result;
}

//
// The main entry point for the host.
//
int _cdecl wmain(int argc, wchar_t* argv[])
{
    int returnValue = EXIT_FAILURE;
    CommandLineArguments arguments;

    arguments.ParseCommandLine(argc, argv);

    if (arguments.help)
    {
        arguments.ShowHelp();
        return returnValue;
    }

    try
    {
        JsRuntimeHandle runtime = JS_INVALID_RUNTIME_HANDLE;
        JsContextRef context = JS_INVALID_REFERENCE;
        std::unique_ptr<DebugProtocolHandler> debugProtocolHandler;
        std::unique_ptr<DebugService> debugService;
        std::string runtimeName("runtime1");

        // Create the runtime. We're only going to use one runtime for this host.
        IfFailError(
            JsCreateRuntime(JsRuntimeAttributeDispatchSetExceptionsToDebugger, nullptr, &runtime),
            L"failed to create runtime.");

        if (arguments.enableDebugging)
        {
            IfFailError(
                EnableDebugging(runtime, runtimeName, arguments.breakOnNextLine, static_cast<uint16_t>(arguments.port), debugProtocolHandler, debugService),
                L"failed to enable debugging.");
        }

        // Similarly, create a single execution context. Note that we're putting it on the stack here,
        // so it will stay alive through the entire run.
        IfFailError(CreateHostContext(runtime, arguments.scriptArgs, &context), L"failed to create execution context.");

        // Now set the execution context as being the current one on this thread.
        IfFailError(JsSetCurrentContext(context), L"failed to set current context.");

        if (arguments.enableConsoleRedirect)
        {
            IfFailError(RedirectConsoleToDebugger(debugProtocolHandler.get()), L"Failed to redirect console to debugger.");
        }

        if (debugProtocolHandler && arguments.breakOnNextLine)
        {
            std::cout << "Waiting for debugger to connect..." << std::endl;
            IfFailError(debugProtocolHandler->WaitForDebugger(), L"failed to wait for debugger");
            std::cout << "Debugger connected" << std::endl;
        }

        if (arguments.scriptArgs.size() > 0)
        {
            arguments.scripts.emplace_back(arguments.scriptArgs[0]);
        }

        // for each script
        for (int index = 0; index < arguments.scripts.size(); ++index)
        {
            // Run the script.
            const std::wstring& script = arguments.scripts[index];
            JsValueRef result = JS_INVALID_REFERENCE;
            JsErrorCode errorCode = RunScript(arguments.loadScriptUsingBuffer, script.c_str(), &result);

            if (errorCode == JsErrorScriptException)
            {
                IfFailError(PrintScriptException(), L"failed to print exception");
                return EXIT_FAILURE;
            }
            else
            {
                IfFailError(errorCode, L"failed to run script.");
            }

            // Convert the return value.
            JsValueRef numberResult = JS_INVALID_REFERENCE;
            double doubleResult;
            IfFailError(JsConvertValueToNumber(result, &numberResult), L"failed to convert return value.");
            IfFailError(JsNumberToDouble(numberResult, &doubleResult), L"failed to convert return value.");
            returnValue = (int) doubleResult;
            std::cout << returnValue << std::endl;
        }

        // Clean up the current execution context.
        IfFailError(JsSetCurrentContext(JS_INVALID_REFERENCE), L"failed to cleanup current context.");
        context = JS_INVALID_REFERENCE;

        if (debugService)
        {
            IfFailError(debugService->Close(), L"failed to close service");
            IfFailError(debugService->UnregisterHandler(runtimeName), L"failed to unregister handler");
            IfFailError(debugService->Destroy(), L"failed to destroy service");
        }

        if (debugProtocolHandler)
        {
            IfFailError(debugProtocolHandler->Destroy(), L"failed to destroy handler");
        }

        // Clean up the runtime.
        IfFailError(JsDisposeRuntime(runtime), L"failed to cleanup runtime.");
    }
    catch (...)
    {
        fwprintf(stderr, L"chakrahost: fatal error: internal error.\n");
    }

error:
    return returnValue;
}<|MERGE_RESOLUTION|>--- conflicted
+++ resolved
@@ -12,26 +12,18 @@
     bool breakOnNextLine;
     bool enableDebugging;
     bool help;
-<<<<<<< HEAD
+    bool enableConsoleRedirect;
     bool loadScriptUsingBuffer;
     int port;
     std::vector<std::wstring> scripts;
-=======
-    bool enableConsoleRedirect;
-    int port;
-
->>>>>>> aa6874ff
     std::vector<std::wstring> scriptArgs;
 
     CommandLineArguments()
         : breakOnNextLine(false)
         , enableDebugging(false)
+        , enableConsoleRedirect(true)
         , help(false)
-<<<<<<< HEAD
         , loadScriptUsingBuffer(false)
-=======
-        , enableConsoleRedirect(true)
->>>>>>> aa6874ff
         , port(9229)
     {
     }
@@ -65,7 +57,6 @@
                         this->port = std::stoi(std::wstring(argv[index]));
                     }
                 }
-<<<<<<< HEAD
                 else if (!arg.compare(L"--script"))
                 {
                     ++index;
@@ -78,11 +69,10 @@
                 else if (!arg.compare(L"--buffer"))
                 {
                     this->loadScriptUsingBuffer = true;
-=======
+                }
                 else if (!arg.compare(L"--no-console-redirect"))
                 {
                     this->enableConsoleRedirect = false;
->>>>>>> aa6874ff
                 }
                 else
                 {
@@ -112,20 +102,12 @@
             L"Usage: ChakraCore.Debugger.Sample.exe [host-options] <script> [script-arguments]\n"
             L"\n"
             L"Options: \n"
-<<<<<<< HEAD
-            L"      --buffer           Load script using JsCreateExternalArrayBuffer/JsRun\n"
-            L"      --inspect          Enable debugging\n"
-            L"      --inspect-brk      Enable debugging and break\n"
-            L"  -p, --port <number>    Specify the port number\n"
-            L"      --script <script>  Additional script to load\n"
-            L"  -?  --help             Show this help info\n"
-=======
+            L"      --buffer               Load script using JsCreateExternalArrayBuffer/JsRun\n"
+            L"  -?  --help                 Show this help info\n"
             L"      --inspect              Enable debugging\n"
             L"      --inspect-brk          Enable debugging and break\n"
             L"  -p, --port <number>        Specify the port number\n"
-            L"      --no-console-redirect  Do not send console output to the debugger\n"
-            L"  -?  --help                 Show this help info\n"
->>>>>>> aa6874ff
+            L"      --script <script>      Additional script to load\n"
             L"\n");
     }
 };
@@ -439,27 +421,17 @@
     JsValueRef globalObject = JS_INVALID_REFERENCE;
     IfFailRet(JsGetGlobalObject(&globalObject));
 
-<<<<<<< HEAD
-    // Set the global object property name
-    JsPropertyIdRef globalPropertyId = JS_INVALID_REFERENCE;
-    IfFailRet(JsGetPropertyIdFromName(L"global", &globalPropertyId));
-    IfFailRet(JsSetProperty(globalObject, globalPropertyId, globalObject, true));
-=======
     JsValueRef consoleObject = JS_INVALID_REFERENCE;
     IfFailRet(JsCreateObject(&consoleObject));
->>>>>>> aa6874ff
 
     // Get the name of the property ("host") that we're going to set on the global object.
     JsPropertyIdRef hostPropertyId = JS_INVALID_REFERENCE;
     IfFailRet(JsGetPropertyIdFromName(L"host", &hostPropertyId));
-<<<<<<< HEAD
-=======
 
     JsPropertyIdRef consolePropertyId = JS_INVALID_REFERENCE;
     IfFailRet(JsGetPropertyIdFromName(L"console", &consolePropertyId));
 
     // Set the property.
->>>>>>> aa6874ff
     IfFailRet(JsSetProperty(globalObject, hostPropertyId, hostObject, true));
     IfFailRet(JsSetProperty(globalObject, consolePropertyId, consoleObject, true));
 
