// Copyright (c) Microsoft Corporation. All rights reserved.
// Licensed under the MIT License.

#pragma once

#include <protocol\Forward.h>
#include <protocol\Debugger.h>

#include "Debugger.h"
#include "DebuggerBreakpoint.h"
#include "DebuggerScript.h"

#include <ChakraCore.h>

namespace JsDebug
{
    class ProtocolHandler;

    class DebuggerImpl : public protocol::Debugger::Backend
    {
    public:
        DebuggerImpl(ProtocolHandler* handler, protocol::FrontendChannel* frontendChannel, Debugger* debugger);
        ~DebuggerImpl() override;
        DebuggerImpl(const DebuggerImpl&) = delete;
        DebuggerImpl& operator=(const DebuggerImpl&) = delete;

        // protocol::Debugger::Backend implementation
        protocol::Response enable() override;
        protocol::Response disable() override;
        protocol::Response setBreakpointsActive(bool in_active) override;
        protocol::Response setSkipAllPauses(bool in_skip) override;
        protocol::Response setBreakpointByUrl(
            int in_lineNumber,
            protocol::Maybe<protocol::String> in_url,
            protocol::Maybe<protocol::String> in_urlRegex,
            protocol::Maybe<int> in_columnNumber,
            protocol::Maybe<protocol::String> in_condition,
            protocol::Maybe<protocol::String>* out_breakpointId,
            std::unique_ptr<protocol::Array<protocol::Debugger::Location>>* out_locations) override;
        protocol::Response setBreakpoint(
            std::unique_ptr<protocol::Debugger::Location> in_location,
            protocol::Maybe<protocol::String> in_condition,
            protocol::Maybe<protocol::String>* out_breakpointId,
            std::unique_ptr<protocol::Debugger::Location>* out_actualLocation) override;
        protocol::Response removeBreakpoint(const protocol::String& in_breakpointId) override;
        protocol::Response continueToLocation(std::unique_ptr<protocol::Debugger::Location> in_location) override;
        protocol::Response stepOver() override;
        protocol::Response stepInto() override;
        protocol::Response stepOut() override;
        protocol::Response pause() override;
        protocol::Response resume() override;
        protocol::Response searchInContent(
            const protocol::String& in_scriptId,
            const protocol::String& in_query,
            protocol::Maybe<bool> in_caseSensitive,
            protocol::Maybe<bool> in_isRegex,
            std::unique_ptr<protocol::Array<protocol::Debugger::SearchMatch>>* out_result) override;
        protocol::Response setScriptSource(
            const protocol::String& in_scriptId,
            const protocol::String& in_scriptSource,
            protocol::Maybe<bool> in_dryRun,
            protocol::Maybe<protocol::Array<protocol::Debugger::CallFrame>>* out_callFrames,
            protocol::Maybe<bool>* out_stackChanged,
            protocol::Maybe<protocol::Runtime::StackTrace>* out_asyncStackTrace,
            protocol::Maybe<protocol::Runtime::ExceptionDetails>* out_exceptionDetails) override;
        protocol::Response restartFrame(
            const protocol::String& in_callFrameId,
            std::unique_ptr<protocol::Array<protocol::Debugger::CallFrame>>* out_callFrames,
            protocol::Maybe<protocol::Runtime::StackTrace>* out_asyncStackTrace) override;
        protocol::Response getScriptSource(
            const protocol::String& in_scriptId,
            protocol::String* out_scriptSource) override;
        protocol::Response setPauseOnExceptions(const protocol::String& in_state) override;
        protocol::Response evaluateOnCallFrame(
            const protocol::String& in_callFrameId,
            const protocol::String& in_expression,
            protocol::Maybe<protocol::String> in_objectGroup,
            protocol::Maybe<bool> in_includeCommandLineAPI,
            protocol::Maybe<bool> in_silent,
            protocol::Maybe<bool> in_returnByValue,
            protocol::Maybe<bool> in_generatePreview,
            std::unique_ptr<protocol::Runtime::RemoteObject>* out_result,
            protocol::Maybe<protocol::Runtime::ExceptionDetails>* out_exceptionDetails) override;
        protocol::Response setVariableValue(
            int in_scopeNumber,
            const protocol::String& in_variableName,
            std::unique_ptr<protocol::Runtime::CallArgument> in_newValue,
            const protocol::String& in_callFrameId) override;
        protocol::Response setAsyncCallStackDepth(int in_maxDepth) override;
        protocol::Response setBlackboxPatterns(
            std::unique_ptr<protocol::Array<protocol::String>> in_patterns) override;
        protocol::Response setBlackboxedRanges(
            const protocol::String& in_scriptId,
            std::unique_ptr<protocol::Array<protocol::Debugger::ScriptPosition>> in_positions) override;

    private:
        static void SourceEventHandler(const DebuggerScript& script, bool success, void* callbackState);
        static SkipPauseRequest BreakEventHandler(const DebuggerBreak& breakInfo, void* callbackState);
        static void ResumeEventHandler(void* callbackState);

        bool IsEnabled();
        void HandleSourceEvent(const DebuggerScript& script, bool success);
        SkipPauseRequest HandleBreakEvent(const DebuggerBreak& breakInfo);
        void HandleResumeEvent();

        bool TryResolveBreakpoint(DebuggerBreakpoint& breakpoint);
<<<<<<< HEAD
        
        // Determine if the given breakpoint's ID is already in the map.  JsDiagSetBreakpoint
        // returns the existing breakpoint when attempting to set a new breakpoint at the same
        // location as an existing one, *after* resolving the nearest executable code location.
        // So we have to check a new breakpoint *after resolution* to see if it was moved on 
        // top of an existing one, in which case the "new breakpoint" operation didn't really
        // succeed.
        bool ActualBreakpointExists(DebuggerBreakpoint& breakpoint);
=======
        SkipPauseRequest EvaluateConditionOnBreakpoint(int bpId);
>>>>>>> d0178f83

        ProtocolHandler* m_handler;
        protocol::Debugger::Frontend m_frontend;
        Debugger* m_debugger;

        bool m_isEnabled;
        bool m_shouldSkipAllPauses;

        protocol::HashMap<protocol::String, DebuggerScript> m_scriptMap;
        protocol::HashMap<protocol::String, DebuggerBreakpoint> m_breakpointMap;
    };
}<|MERGE_RESOLUTION|>--- conflicted
+++ resolved
@@ -104,7 +104,7 @@
         void HandleResumeEvent();
 
         bool TryResolveBreakpoint(DebuggerBreakpoint& breakpoint);
-<<<<<<< HEAD
+        SkipPauseRequest EvaluateConditionOnBreakpoint(int bpId);
         
         // Determine if the given breakpoint's ID is already in the map.  JsDiagSetBreakpoint
         // returns the existing breakpoint when attempting to set a new breakpoint at the same
@@ -113,9 +113,6 @@
         // top of an existing one, in which case the "new breakpoint" operation didn't really
         // succeed.
         bool ActualBreakpointExists(DebuggerBreakpoint& breakpoint);
-=======
-        SkipPauseRequest EvaluateConditionOnBreakpoint(int bpId);
->>>>>>> d0178f83
 
         ProtocolHandler* m_handler;
         protocol::Debugger::Frontend m_frontend;
